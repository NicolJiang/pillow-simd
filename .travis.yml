--- conflicted
+++ resolved
@@ -14,11 +14,7 @@
   - 3.4
 
 install:
-<<<<<<< HEAD
-  - "sudo apt-get -qq install libfreetype6-dev liblcms2-dev python-qt4 ghostscript libffi-dev cmake imagemagick"
-=======
-  - "sudo apt-get -qq install libfreetype6-dev liblcms2-dev python-qt4 ghostscript libffi-dev libjpeg-turbo-progs cmake"
->>>>>>> 8e6ef35f
+  - "sudo apt-get -qq install libfreetype6-dev liblcms2-dev python-qt4 ghostscript libffi-dev libjpeg-turbo-progs cmake imagemagick"
   - "pip install cffi"
   - "pip install coveralls nose pyroma"
   - if [ "$TRAVIS_PYTHON_VERSION" == "2.6" ]; then pip install unittest2; fi
