--- conflicted
+++ resolved
@@ -573,11 +573,7 @@
             if feature.webpmux:
                 defs.append(("HAVE_WEBPMUX", None))
                 libs.append(feature.webpmux)
-<<<<<<< HEAD
-                libs.append(feature.webpmux.replace('pmux','pdemux'))
-=======
                 libs.append(feature.webpmux.replace('pmux', 'pdemux'))
->>>>>>> 67c75061
 
             exts.append(Extension(
                 "PIL._webp", ["_webp.c"], libraries=libs, define_macros=defs))
@@ -764,11 +760,6 @@
     test_suite='nose.collector',
     keywords=["Imaging", ],
     license='Standard PIL License',
-<<<<<<< HEAD
-    zip_safe=False,
-    )
-=======
     zip_safe=not debug_build(),
 )
 # End of file
->>>>>>> 67c75061
