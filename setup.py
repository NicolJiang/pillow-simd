--- conflicted
+++ resolved
@@ -109,13 +109,8 @@
     # pypy emits an oserror
     _tkinter = None
 
-<<<<<<< HEAD
-NAME = 'Pillow'
+NAME = 'Pillow-SIMD'
 PILLOW_VERSION = '3.4.1'
-=======
-NAME = 'Pillow-SIMD'
-PILLOW_VERSION = '3.4.0'
->>>>>>> 87b2f90d
 JPEG_ROOT = None
 JPEG2K_ROOT = None
 ZLIB_ROOT = None
