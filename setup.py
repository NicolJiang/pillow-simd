from __future__ import print_function
import glob
import os
import platform as plat
import re
import struct
import sys

from distutils.command.build_ext import build_ext
from distutils import sysconfig
from setuptools import Extension, setup, find_packages


_IMAGING = (
    "decode", "encode", "map", "display", "outline", "path")

_LIB_IMAGING = (
    "Access", "AlphaComposite", "Antialias", "Bands", "BitDecode", "Blend",
    "Chops", "Convert", "ConvertYCbCr", "Copy", "Crc32", "Crop", "Dib", "Draw",
    "Effects", "EpsEncode", "File", "Fill", "Filter", "FliDecode",
    "Geometry", "GetBBox", "GifDecode", "GifEncode", "HexDecode",
    "Histo", "JpegDecode", "JpegEncode", "LzwDecode", "Matrix",
    "ModeFilter", "MspDecode", "Negative", "Offset", "Pack",
    "PackDecode", "Palette", "Paste", "Quant", "QuantOctree", "QuantHash",
    "QuantHeap", "PcdDecode", "PcxDecode", "PcxEncode", "Point",
    "RankFilter", "RawDecode", "RawEncode", "Storage", "SunRleDecode",
    "TgaRleDecode", "Unpack", "UnpackYCC", "UnsharpMask", "XbmDecode",
    "XbmEncode", "ZipDecode", "ZipEncode", "TiffDecode")


def _add_directory(path, dir, where=None):
    if dir and os.path.isdir(dir) and dir not in path:
        if where is None:
            path.append(dir)
        else:
            path.insert(where, dir)


def _find_include_file(self, include):
    for directory in self.compiler.include_dirs:
        if os.path.isfile(os.path.join(directory, include)):
            return 1
    return 0


def _find_library_file(self, library):
    # Fix for 3.2.x <3.2.4, 3.3.0, shared lib extension is the python shared
    # lib extension, not the system shared lib extension: e.g. .cpython-33.so
    # vs .so. See Python bug http://bugs.python.org/16754
    if 'cpython' in self.compiler.shared_lib_extension:
        existing = self.compiler.shared_lib_extension
        self.compiler.shared_lib_extension = "." + existing.split('.')[-1]
        ret = self.compiler.find_library_file(
            self.compiler.library_dirs, library)
        self.compiler.shared_lib_extension = existing
        return ret
    else:
        return self.compiler.find_library_file(
            self.compiler.library_dirs, library)


# XXX Who or what still uses this?
#def _find_version(filename):
#    for line in open(filename).readlines():
#        m = re.search("VERSION\s*=\s*\"([^\"]+)\"", line)
#        if m:
#            return m.group(1)
#    return None


def _lib_include(root):
    # map root to (root/lib, root/include)
    return os.path.join(root, "lib"), os.path.join(root, "include")


def _read(file):
    return open(file, 'rb').read()

try:
    import _tkinter
except ImportError:
    _tkinter = None


NAME = 'Pillow'
VERSION = '2.1.0'
TCL_ROOT = None
JPEG_ROOT = None
ZLIB_ROOT = None
TIFF_ROOT = None
FREETYPE_ROOT = None
LCMS_ROOT = None


class pil_build_ext(build_ext):

    def build_extensions(self):

        global TCL_ROOT

        library_dirs = []
        include_dirs = []

        _add_directory(include_dirs, "libImaging")

        #
        # add configured kits

        for root in (TCL_ROOT, JPEG_ROOT, TIFF_ROOT, ZLIB_ROOT,
                     FREETYPE_ROOT, LCMS_ROOT):
            if isinstance(root, type(())):
                lib_root, include_root = root
            else:
                lib_root = include_root = root
            _add_directory(library_dirs, lib_root)
            _add_directory(include_dirs, include_root)

        #
        # add platform directories

        if sys.platform == "cygwin":
            # pythonX.Y.dll.a is in the /usr/lib/pythonX.Y/config directory
            _add_directory(library_dirs, os.path.join(
                "/usr/lib", "python%s" % sys.version[:3], "config"))

        elif sys.platform == "darwin":
            # attempt to make sure we pick freetype2 over other versions
            _add_directory(include_dirs, "/sw/include/freetype2")
            _add_directory(include_dirs, "/sw/lib/freetype2/include")
            # fink installation directories
            _add_directory(library_dirs, "/sw/lib")
            _add_directory(include_dirs, "/sw/include")
            # darwin ports installation directories
            _add_directory(library_dirs, "/opt/local/lib")
            _add_directory(include_dirs, "/opt/local/include")
            # freetype2 ships with X11
            _add_directory(library_dirs, "/usr/X11/lib")
            _add_directory(include_dirs, "/usr/X11/include")

        elif sys.platform.startswith("linux"):
            for platform_ in (plat.processor(), plat.architecture()[0]):

                if not platform_:
                    continue

                if platform_ in ["x86_64", "64bit"]:
                    _add_directory(library_dirs, "/lib64")
                    _add_directory(library_dirs, "/usr/lib64")
                    _add_directory(library_dirs, "/usr/lib/x86_64-linux-gnu")
                    break
                elif platform_ in ["i386", "i686", "32bit"]:
                    _add_directory(library_dirs, "/usr/lib/i386-linux-gnu")
                    break
            else:
                raise ValueError(
                    "Unable to identify Linux platform: `%s`" % platform_)

            # XXX Kludge. Above /\ we brute force support multiarch. Here we
            # try Barry's more general approach. Afterward, something should
            # work ;-)
            self.add_multiarch_paths()

        _add_directory(library_dirs, "/usr/local/lib")
        # FIXME: check /opt/stuff directories here?

        prefix = sysconfig.get_config_var("prefix")
        if prefix:
            _add_directory(library_dirs, os.path.join(prefix, "lib"))
            _add_directory(include_dirs, os.path.join(prefix, "include"))

        #
        # locate tkinter libraries

        if _tkinter:
            TCL_VERSION = _tkinter.TCL_VERSION[:3]

        if _tkinter and not TCL_ROOT:
            # we have Tkinter but the TCL_ROOT variable was not set;
            # try to locate appropriate Tcl/Tk libraries
            PYVERSION = sys.version[0] + sys.version[2]
            TCLVERSION = TCL_VERSION[0] + TCL_VERSION[2]
            roots = [
                # common installation directories, mostly for Windows
                # (for Unix-style platforms, we'll check in well-known
                # locations later)
                os.path.join("/py" + PYVERSION, "Tcl"),
                os.path.join("/python" + PYVERSION, "Tcl"),
                "/Tcl", "/Tcl" + TCLVERSION, "/Tcl" + TCL_VERSION,
                os.path.join(os.environ.get("ProgramFiles", ""), "Tcl"), ]
            for TCL_ROOT in roots:
                TCL_ROOT = os.path.abspath(TCL_ROOT)
                if os.path.isfile(os.path.join(TCL_ROOT, "include", "tk.h")):
                    # FIXME: use distutils logging (?)
                    print("--- using Tcl/Tk libraries at", TCL_ROOT)
                    print("--- using Tcl/Tk version", TCL_VERSION)
                    TCL_ROOT = _lib_include(TCL_ROOT)
                    break
            else:
                TCL_ROOT = None

        # add standard directories

        # look for tcl specific subdirectory (e.g debian)
        if _tkinter:
            tcl_dir = "/usr/include/tcl" + TCL_VERSION
            if os.path.isfile(os.path.join(tcl_dir, "tk.h")):
                _add_directory(include_dirs, tcl_dir)

        # standard locations
        _add_directory(library_dirs, "/usr/local/lib")
        _add_directory(include_dirs, "/usr/local/include")

        _add_directory(library_dirs, "/usr/lib")
        _add_directory(include_dirs, "/usr/include")

        #
        # insert new dirs *before* default libs, to avoid conflicts
        # between Python PYD stub libs and real libraries

        self.compiler.library_dirs = library_dirs + self.compiler.library_dirs
        self.compiler.include_dirs = include_dirs + self.compiler.include_dirs

        #
        # look for available libraries

        class feature:
            zlib = jpeg = tiff = freetype = tcl = tk = lcms = webp = None
        feature = feature()

        if _find_include_file(self, "zlib.h"):
            if _find_library_file(self, "z"):
                feature.zlib = "z"
            elif sys.platform == "win32" and _find_library_file(self, "zlib"):
                feature.zlib = "zlib"  # alternative name

        if _find_include_file(self, "jpeglib.h"):
            if _find_library_file(self, "jpeg"):
                feature.jpeg = "jpeg"
            elif (
                    sys.platform == "win32" and
                    _find_library_file(self, "libjpeg")):
                feature.jpeg = "libjpeg"  # alternative name

        if _find_library_file(self, "tiff"):
            feature.tiff = "tiff"
        if sys.platform == "win32" and _find_library_file(self, "libtiff"):
            feature.tiff = "libtiff"
        if sys.platform == "darwin" and _find_library_file(self, "libtiff"):
            feature.tiff = "libtiff"

        if _find_library_file(self, "freetype"):
            # look for freetype2 include files
            freetype_version = 0
            for dir in self.compiler.include_dirs:
                if os.path.isfile(os.path.join(dir, "ft2build.h")):
                    freetype_version = 21
                    dir = os.path.join(dir, "freetype2")
                    break
                dir = os.path.join(dir, "freetype2")
                if os.path.isfile(os.path.join(dir, "ft2build.h")):
                    freetype_version = 21
                    break
                if os.path.isdir(os.path.join(dir, "freetype")):
                    freetype_version = 20
                    break
            if freetype_version:
                feature.freetype = "freetype"
                feature.freetype_version = freetype_version
                if dir:
                    _add_directory(self.compiler.include_dirs, dir, 0)

        if _find_include_file(self, "lcms.h"):
            if _find_library_file(self, "lcms"):
                feature.lcms = "lcms"

        if _tkinter and _find_include_file(self, "tk.h"):
            # the library names may vary somewhat (e.g. tcl84 or tcl8.4)
            version = TCL_VERSION[0] + TCL_VERSION[2]
            if _find_library_file(self, "tcl" + version):
                feature.tcl = "tcl" + version
            elif _find_library_file(self, "tcl" + TCL_VERSION):
                feature.tcl = "tcl" + TCL_VERSION
            if _find_library_file(self, "tk" + version):
                feature.tk = "tk" + version
            elif _find_library_file(self, "tk" + TCL_VERSION):
                feature.tk = "tk" + TCL_VERSION

        if (
                _find_include_file(self, "webp/encode.h") and
                _find_include_file(self, "webp/decode.h")):
            if _find_library_file(self, "webp"):
                feature.webp = "webp"

        #
        # core library

        files = ["_imaging.c"]
        for file in _IMAGING:
            files.append(file + ".c")
        for file in _LIB_IMAGING:
            files.append(os.path.join("libImaging", file + ".c"))

        libs = []
        defs = []
        if feature.jpeg:
            libs.append(feature.jpeg)
            defs.append(("HAVE_LIBJPEG", None))
        if feature.zlib:
            libs.append(feature.zlib)
            defs.append(("HAVE_LIBZ", None))
        if feature.tiff:
            libs.append(feature.tiff)
            defs.append(("HAVE_LIBTIFF", None))
        if sys.platform == "win32":
            libs.extend(["kernel32", "user32", "gdi32"])
        if struct.unpack("h", "\0\1".encode('ascii'))[0] == 1:
            defs.append(("WORDS_BIGENDIAN", None))

        exts = [(Extension(
            "PIL._imaging", files, libraries=libs, define_macros=defs))]

        #
        # additional libraries

        if feature.freetype:
            defs = []
            if feature.freetype_version == 20:
                defs.append(("USE_FREETYPE_2_0", None))
            exts.append(Extension(
                "PIL._imagingft", ["_imagingft.c"], libraries=["freetype"],
                define_macros=defs))

        if os.path.isfile("_imagingtiff.c") and feature.tiff:
            exts.append(Extension(
                "PIL._imagingtiff", ["_imagingtiff.c"], libraries=["tiff"]))

        if os.path.isfile("_imagingcms.c") and feature.lcms:
            extra = []
            if sys.platform == "win32":
                extra.extend(["user32", "gdi32"])
            exts.append(Extension(
                "PIL._imagingcms", ["_imagingcms.c"], libraries=["lcms"] + extra))

        if os.path.isfile("_webp.c") and feature.webp:
            exts.append(Extension(
                "PIL._webp", ["_webp.c"], libraries=["webp"]))

        if sys.platform == "darwin":
            # locate Tcl/Tk frameworks
            frameworks = []
            framework_roots = [
                "/Library/Frameworks",
                "/System/Library/Frameworks"]
            for root in framework_roots:
                if (
                        os.path.exists(os.path.join(root, "Tcl.framework")) and
                        os.path.exists(os.path.join(root, "Tk.framework"))):
                    print("--- using frameworks at %s" % root)
                    frameworks = ["-framework", "Tcl", "-framework", "Tk"]
                    dir = os.path.join(root, "Tcl.framework", "Headers")
                    _add_directory(self.compiler.include_dirs, dir, 0)
                    dir = os.path.join(root, "Tk.framework", "Headers")
                    _add_directory(self.compiler.include_dirs, dir, 1)
                    break
            if frameworks:
                exts.append(Extension(
                    "PIL._imagingtk", ["_imagingtk.c", "Tk/tkImaging.c"],
                    extra_compile_args=frameworks, extra_link_args=frameworks))
                feature.tcl = feature.tk = 1  # mark as present
        elif feature.tcl and feature.tk:
            exts.append(Extension(
                "PIL._imagingtk", ["_imagingtk.c", "Tk/tkImaging.c"],
                libraries=[feature.tcl, feature.tk]))

        if os.path.isfile("_imagingmath.c"):
            exts.append(Extension("PIL._imagingmath", ["_imagingmath.c"]))

        self.extensions[:] = exts

        build_ext.build_extensions(self)

        #
        # sanity and security checks

        unsafe_zlib = None

        if feature.zlib:
            unsafe_zlib = self.check_zlib_version(self.compiler.include_dirs)

        self.summary_report(feature, unsafe_zlib)

    def summary_report(self, feature, unsafe_zlib):

        print("-" * 68)
        print("PIL SETUP SUMMARY")
        print("-" * 68)
        print("version      Pillow %s" % VERSION)
        v = sys.version.split("[")
        print("platform     %s %s" % (sys.platform, v[0].strip()))
        for v in v[1:]:
            print("             [%s" % v.strip())
        print("-" * 68)

        options = [
            (feature.tcl and feature.tk, "TKINTER"),
            (feature.jpeg, "JPEG"),
            (feature.zlib, "ZLIB (PNG/ZIP)"),
            (feature.tiff, "TIFF G3/G4 (experimental)"),
            (feature.freetype, "FREETYPE2"),
            (feature.lcms, "LITTLECMS"),
            (feature.webp, "WEBP"), ]

        all = 1
        for option in options:
            if option[0]:
                print("--- %s support available" % option[1])
            else:
                print("*** %s support not available" % option[1])
                if option[1] == "TKINTER" and _tkinter:
                    version = _tkinter.TCL_VERSION
                    print("(Tcl/Tk %s libraries needed)" % version)
                all = 0

        if feature.zlib and unsafe_zlib:
            print("")
            print("*** Warning: zlib", unsafe_zlib)
            print("may contain a security vulnerability.")
            print("*** Consider upgrading to zlib 1.2.3 or newer.")
            print("*** See: http://www.kb.cert.org/vuls/id/238678")
            print(" http://www.kb.cert.org/vuls/id/680620")
            print(" http://www.gzip.org/zlib/advisory-2002-03-11.txt")
            print("")

        print("-" * 68)

        if not all:
            print("To add a missing option, make sure you have the required")
            print("library, and set the corresponding ROOT variable in the")
            print("setup.py script.")
            print("")

        print("To check the build, run the selftest.py script.")
        print("")

    def check_zlib_version(self, include_dirs):
        # look for unsafe versions of zlib
        for dir in include_dirs:
            zlibfile = os.path.join(dir, "zlib.h")
            if os.path.isfile(zlibfile):
                break
        else:
            return
        for line in open(zlibfile).readlines():
            m = re.match('#define\s+ZLIB_VERSION\s+"([^"]*)"', line)
            if not m:
                continue
            if m.group(1) < "1.2.3":
                return m.group(1)

    # http://hg.python.org/users/barry/rev/7e8deab93d5a
    def add_multiarch_paths(self):
        # Debian/Ubuntu multiarch support.
        # https://wiki.ubuntu.com/MultiarchSpec
        # self.build_temp
        tmpfile = os.path.join(self.build_temp, 'multiarch')
        if not os.path.exists(self.build_temp):
            os.makedirs(self.build_temp)
        ret = os.system(
            'dpkg-architecture -qDEB_HOST_MULTIARCH > %s 2> /dev/null' %
            tmpfile)
        try:
            if ret >> 8 == 0:
                fp = open(tmpfile, 'r')
                multiarch_path_component = fp.readline().strip()
                _add_directory(
                    self.compiler.library_dirs,
                    '/usr/lib/' + multiarch_path_component)
                _add_directory(
                    self.compiler.include_dirs,
                    '/usr/include/' + multiarch_path_component)
        finally:
            os.unlink(tmpfile)

setup(
    name=NAME,
    version=VERSION,
    description='Python Imaging Library (fork)',
    long_description=(
        _read('README.rst') + b'\n' +
        _read('docs/HISTORY.txt') + b'\n' +
        _read('docs/CONTRIBUTORS.txt')).decode('utf-8'),
    author='Alex Clark (fork author)',
    author_email='aclark@aclark.net',
    url='http://python-imaging.github.io/',
    classifiers=[
        "Development Status :: 6 - Mature",
        "Topic :: Multimedia :: Graphics",
        "Topic :: Multimedia :: Graphics :: Capture :: Digital Camera",
        "Topic :: Multimedia :: Graphics :: Capture :: Scanners",
        "Topic :: Multimedia :: Graphics :: Capture :: Screen Capture",
        "Topic :: Multimedia :: Graphics :: Graphics Conversion",
        "Topic :: Multimedia :: Graphics :: Viewers",
        "Programming Language :: Python :: 2",
        "Programming Language :: Python :: 2.6",
        "Programming Language :: Python :: 2.7",
        "Programming Language :: Python :: 3",
        "Programming Language :: Python :: 3.2",
        "Programming Language :: Python :: 3.3", ],
    cmdclass={"build_ext": pil_build_ext},
    ext_modules=[Extension("PIL._imaging", ["_imaging.c"])],
    packages=find_packages(),
    scripts=glob.glob("Scripts/pil*.py"),
<<<<<<< HEAD
    keywords=["Imaging",],
    license='Standard PIL License',
    zip_safe=True,
    )
=======
    keywords=["Imaging", ],
    license='Standard PIL License',)
>>>>>>> a2663641
<|MERGE_RESOLUTION|>--- conflicted
+++ resolved
@@ -510,12 +510,7 @@
     ext_modules=[Extension("PIL._imaging", ["_imaging.c"])],
     packages=find_packages(),
     scripts=glob.glob("Scripts/pil*.py"),
-<<<<<<< HEAD
     keywords=["Imaging",],
     license='Standard PIL License',
     zip_safe=True,
     )
-=======
-    keywords=["Imaging", ],
-    license='Standard PIL License',)
->>>>>>> a2663641
