# > pyroma .
# ------------------------------
# Checking .
# Found Pillow
# ------------------------------
# Final rating: 10/10
# Your cheese is so fresh most people think it's a cream: Mascarpone
# ------------------------------
from __future__ import print_function
import glob
import os
import platform as plat
import re
import struct
import sys
import subprocess

from distutils.command.build_ext import build_ext
from distutils import sysconfig
from setuptools import Extension, setup, find_packages

# monkey patch import hook. Even though flake8 says it's not used, it is.
# comment this out to disable multi threaded builds.
import mp_compile

_IMAGING = ("decode", "encode", "map", "display", "outline", "path")

_LIB_IMAGING = (
    "Access", "AlphaComposite", "Resample", "Bands", "BitDecode", "Blend",
    "Chops", "Convert", "ConvertYCbCr", "Copy", "Crc32", "Crop", "Dib", "Draw",
    "Effects", "EpsEncode", "File", "Fill", "Filter", "FliDecode", "Geometry",
    "GetBBox", "GifDecode", "GifEncode", "HexDecode", "Histo", "JpegDecode",
    "JpegEncode", "LzwDecode", "Matrix", "ModeFilter", "MspDecode", "Negative",
    "Offset", "Pack", "PackDecode", "Palette", "Paste", "Quant", "QuantOctree",
    "QuantHash", "QuantHeap", "PcdDecode", "PcxDecode", "PcxEncode", "Point",
    "RankFilter", "RawDecode", "RawEncode", "Storage", "SunRleDecode",
    "TgaRleDecode", "Unpack", "UnpackYCC", "UnsharpMask", "XbmDecode",
    "XbmEncode", "ZipDecode", "ZipEncode", "TiffDecode", "Jpeg2KDecode",
    "Jpeg2KEncode", "BoxBlur", "QuantPngQuant", "codec_fd")

DEBUG = False


def _dbg(s, tp=None):
    if DEBUG:
        if tp:
            print(s % tp)
            return
        print(s)


def _add_directory(path, subdir, where=None):
    if subdir is None:
        return
    subdir = os.path.realpath(subdir)
    if os.path.isdir(subdir) and subdir not in path:
        if where is None:
            _dbg('Appending path %s', subdir)
            path.append(subdir)
        else:
            _dbg('Inserting path %s', subdir)
            path.insert(where, subdir)


def _find_include_file(self, include):
    for directory in self.compiler.include_dirs:
        _dbg('Checking for include file %s in %s', (include, directory))
        if os.path.isfile(os.path.join(directory, include)):
            _dbg('Found %s', include)
            return 1
    return 0


def _find_library_file(self, library):
    # Fix for 3.2.x <3.2.4, 3.3.0, shared lib extension is the python shared
    # lib extension, not the system shared lib extension: e.g. .cpython-33.so
    # vs .so. See Python bug http://bugs.python.org/16754
    if 'cpython' in self.compiler.shared_lib_extension:
        _dbg('stripping cpython from shared library extension %s',
             self.compiler.shared_lib_extension)
        existing = self.compiler.shared_lib_extension
        self.compiler.shared_lib_extension = "." + existing.split('.')[-1]
        ret = self.compiler.find_library_file(self.compiler.library_dirs,
                                              library)
        self.compiler.shared_lib_extension = existing
    else:
        ret = self.compiler.find_library_file(self.compiler.library_dirs,
                                              library)
    if ret:
        _dbg('Found library %s at %s', (library, ret))
    else:
        _dbg("Couldn't find library %s in %s",
             (library, self.compiler.library_dirs))
    return ret


def _lib_include(root):
    # map root to (root/lib, root/include)
    return os.path.join(root, "lib"), os.path.join(root, "include")


def _read(file):
    return open(file, 'rb').read()


try:
    import _tkinter
except (ImportError, OSError):
    # pypy emits an oserror
    _tkinter = None

<<<<<<< HEAD
NAME = 'Pillow-SIMD'
PILLOW_VERSION = '3.3.2.post0'
=======
NAME = 'Pillow'
PILLOW_VERSION = '3.3.3'
>>>>>>> b28c1768
JPEG_ROOT = None
JPEG2K_ROOT = None
ZLIB_ROOT = None
IMAGEQUANT_ROOT = None
TIFF_ROOT = None
FREETYPE_ROOT = None
LCMS_ROOT = None


class pil_build_ext(build_ext):
    class feature:
        features = ['zlib', 'jpeg', 'tiff', 'freetype', 'lcms', 'webp',
                    'webpmux', 'jpeg2000', 'imagequant']

        required = set(['jpeg', 'zlib'])

        def __init__(self):
            for f in self.features:
                setattr(self, f, None)

        def require(self, feat):
            return feat in self.required

        def want(self, feat):
            return getattr(self, feat) is None

        def __iter__(self):
            for x in self.features:
                yield x

    feature = feature()

    user_options = build_ext.user_options + [
        ('disable-%s' % x, None, 'Disable support for %s' % x) for x in feature
    ] + [
        ('enable-%s' % x, None, 'Enable support for %s' % x) for x in feature
    ] + [
        ('disable-platform-guessing', None, 'Disable platform guessing on Linux'),
        ('debug', None, 'Debug logging')
    ]

    def initialize_options(self):
        self.disable_platform_guessing = None
        build_ext.initialize_options(self)
        for x in self.feature:
            setattr(self, 'disable_%s' % x, None)
            setattr(self, 'enable_%s' % x, None)

    def finalize_options(self):
        build_ext.finalize_options(self)
        if self.debug:
            global DEBUG
            DEBUG = True
        for x in self.feature:
            if getattr(self, 'disable_%s' % x):
                setattr(self.feature, x, False)
                self.feature.required.discard(x)
                _dbg('Disabling %s', x)
                if getattr(self, 'enable_%s' % x):
                    raise ValueError(
                        'Conflicting options: --enable-%s and --disable-%s' %
                        (x, x))
            if getattr(self, 'enable_%s' % x):
                _dbg('Requiring %s', x)
                self.feature.required.add(x)

    def build_extensions(self):

        library_dirs = []
        include_dirs = []

        _add_directory(include_dirs, "libImaging")

        #
        # add configured kits

        for root in (JPEG_ROOT, JPEG2K_ROOT, TIFF_ROOT, ZLIB_ROOT,
                     FREETYPE_ROOT, LCMS_ROOT, IMAGEQUANT_ROOT):
            if isinstance(root, type(())):
                lib_root, include_root = root
            else:
                lib_root = include_root = root
            _add_directory(library_dirs, lib_root)
            _add_directory(include_dirs, include_root)

        # respect CFLAGS/LDFLAGS
        for k in ('CFLAGS', 'LDFLAGS'):
            if k in os.environ:
                for match in re.finditer(r'-I([^\s]+)', os.environ[k]):
                    _add_directory(include_dirs, match.group(1))
                for match in re.finditer(r'-L([^\s]+)', os.environ[k]):
                    _add_directory(library_dirs, match.group(1))

        # include, rpath, if set as environment variables:
        for k in ('C_INCLUDE_PATH', 'CPATH', 'INCLUDE'):
            if k in os.environ:
                for d in os.environ[k].split(os.path.pathsep):
                    _add_directory(include_dirs, d)

        for k in ('LD_RUN_PATH', 'LIBRARY_PATH', 'LIB'):
            if k in os.environ:
                for d in os.environ[k].split(os.path.pathsep):
                    _add_directory(library_dirs, d)

        prefix = sysconfig.get_config_var("prefix")
        if prefix:
            _add_directory(library_dirs, os.path.join(prefix, "lib"))
            _add_directory(include_dirs, os.path.join(prefix, "include"))

        #
        # add platform directories

        if self.disable_platform_guessing:
            pass

        elif sys.platform == "cygwin":
            # pythonX.Y.dll.a is in the /usr/lib/pythonX.Y/config directory
            _add_directory(library_dirs,
                           os.path.join("/usr/lib", "python%s" %
                                        sys.version[:3], "config"))

        elif sys.platform == "darwin":
            # attempt to make sure we pick freetype2 over other versions
            _add_directory(include_dirs, "/sw/include/freetype2")
            _add_directory(include_dirs, "/sw/lib/freetype2/include")
            # fink installation directories
            _add_directory(library_dirs, "/sw/lib")
            _add_directory(include_dirs, "/sw/include")
            # darwin ports installation directories
            _add_directory(library_dirs, "/opt/local/lib")
            _add_directory(include_dirs, "/opt/local/include")

            # if Homebrew is installed, use its lib and include directories
            try:
                prefix = subprocess.check_output(['brew', '--prefix']).strip(
                ).decode('latin1')
            except:
                # Homebrew not installed
                prefix = None

            ft_prefix = None

            if prefix:
                # add Homebrew's include and lib directories
                _add_directory(library_dirs, os.path.join(prefix, 'lib'))
                _add_directory(include_dirs, os.path.join(prefix, 'include'))
                ft_prefix = os.path.join(prefix, 'opt', 'freetype')

            if ft_prefix and os.path.isdir(ft_prefix):
                # freetype might not be linked into Homebrew's prefix
                _add_directory(library_dirs, os.path.join(ft_prefix, 'lib'))
                _add_directory(include_dirs,
                               os.path.join(ft_prefix, 'include'))
            else:
                # fall back to freetype from XQuartz if
                # Homebrew's freetype is missing
                _add_directory(library_dirs, "/usr/X11/lib")
                _add_directory(include_dirs, "/usr/X11/include")

        elif sys.platform.startswith("linux"):
            arch_tp = (plat.processor(), plat.architecture()[0])
            if arch_tp == ("x86_64", "32bit"):
                # 32-bit build on 64-bit machine.
                _add_directory(library_dirs, "/usr/lib/i386-linux-gnu")
            else:
                for platform_ in arch_tp:

                    if not platform_:
                        continue

                    if platform_ in ["x86_64", "64bit"]:
                        _add_directory(library_dirs, "/lib64")
                        _add_directory(library_dirs, "/usr/lib64")
                        _add_directory(library_dirs,
                                       "/usr/lib/x86_64-linux-gnu")
                        break
                    elif platform_ in ["i386", "i686", "32bit"]:
                        _add_directory(library_dirs, "/usr/lib/i386-linux-gnu")
                        break
                    elif platform_ in ["aarch64"]:
                        _add_directory(library_dirs, "/usr/lib64")
                        _add_directory(library_dirs,
                                       "/usr/lib/aarch64-linux-gnu")
                        break
                    elif platform_ in ["arm", "armv7l"]:
                        _add_directory(library_dirs,
                                       "/usr/lib/arm-linux-gnueabi")
                        break
                    elif platform_ in ["ppc64"]:
                        _add_directory(library_dirs, "/usr/lib64")
                        _add_directory(library_dirs,
                                       "/usr/lib/ppc64-linux-gnu")
                        _add_directory(library_dirs,
                                       "/usr/lib/powerpc64-linux-gnu")
                        break
                    elif platform_ in ["ppc"]:
                        _add_directory(library_dirs, "/usr/lib/ppc-linux-gnu")
                        _add_directory(library_dirs,
                                       "/usr/lib/powerpc-linux-gnu")
                        break
                    elif platform_ in ["s390x"]:
                        _add_directory(library_dirs, "/usr/lib64")
                        _add_directory(library_dirs,
                                       "/usr/lib/s390x-linux-gnu")
                        break
                    elif platform_ in ["s390"]:
                        _add_directory(library_dirs, "/usr/lib/s390-linux-gnu")
                        break
                else:
                    raise ValueError(
                        "Unable to identify Linux platform: `%s`" % platform_)

                # XXX Kludge. Above /\ we brute force support multiarch. Here we
                # try Barry's more general approach. Afterward, something should
                # work ;-)
                self.add_multiarch_paths()

        elif sys.platform.startswith("gnu"):
            self.add_multiarch_paths()

        elif sys.platform.startswith("freebsd"):
            _add_directory(library_dirs, "/usr/local/lib")
            _add_directory(include_dirs, "/usr/local/include")

        elif sys.platform.startswith("netbsd"):
            _add_directory(library_dirs, "/usr/pkg/lib")
            _add_directory(include_dirs, "/usr/pkg/include")

        elif sys.platform.startswith("sunos5"):
            _add_directory(library_dirs, "/opt/local/lib")
            _add_directory(include_dirs, "/opt/local/include")

        # FIXME: check /opt/stuff directories here?

        # standard locations
        if not self.disable_platform_guessing:
            _add_directory(library_dirs, "/usr/local/lib")
            _add_directory(include_dirs, "/usr/local/include")

            _add_directory(library_dirs, "/usr/lib")
            _add_directory(include_dirs, "/usr/include")
            # alpine, at least
            _add_directory(library_dirs, "/lib")

        # on Windows, look for the OpenJPEG libraries in the location that
        # the official installer puts them
        if sys.platform == "win32":
            program_files = os.environ.get('ProgramFiles', '')
            best_version = (0, 0)
            best_path = None
            for name in os.listdir(program_files):
                if name.startswith('OpenJPEG '):
                    version = tuple([int(x) for x in name[9:].strip().split(
                        '.')])
                    if version > best_version:
                        best_version = version
                        best_path = os.path.join(program_files, name)

            if best_path:
                _dbg('Adding %s to search list', best_path)
                _add_directory(library_dirs, os.path.join(best_path, 'lib'))
                _add_directory(include_dirs,
                               os.path.join(best_path, 'include'))

        #
        # insert new dirs *before* default libs, to avoid conflicts
        # between Python PYD stub libs and real libraries

        self.compiler.library_dirs = library_dirs + self.compiler.library_dirs
        self.compiler.include_dirs = include_dirs + self.compiler.include_dirs

        #
        # look for available libraries

        feature = self.feature

        if feature.want('zlib'):
            _dbg('Looking for zlib')
            if _find_include_file(self, "zlib.h"):
                if _find_library_file(self, "z"):
                    feature.zlib = "z"
                elif (sys.platform == "win32" and
                      _find_library_file(self, "zlib")):
                    feature.zlib = "zlib"  # alternative name

        if feature.want('jpeg'):
            _dbg('Looking for jpeg')
            if _find_include_file(self, "jpeglib.h"):
                if _find_library_file(self, "jpeg"):
                    feature.jpeg = "jpeg"
                elif (sys.platform == "win32" and
                      _find_library_file(self, "libjpeg")):
                    feature.jpeg = "libjpeg"  # alternative name

        feature.openjpeg_version = None
        if feature.want('jpeg2000'):
            _dbg('Looking for jpeg2000')
            best_version = None
            best_path = None

            # Find the best version
            for directory in self.compiler.include_dirs:
                _dbg('Checking for openjpeg-#.# in %s', directory)
                try:
                    listdir = os.listdir(directory)
                except Exception:
                    # WindowsError, FileNotFoundError
                    continue
                for name in listdir:
                    if name.startswith('openjpeg-') and \
                        os.path.isfile(os.path.join(directory, name,
                                                    'openjpeg.h')):
                        _dbg('Found openjpeg.h in %s/%s', (directory, name))
                        version = tuple([int(x) for x in name[9:].split('.')])
                        if best_version is None or version > best_version:
                            best_version = version
                            best_path = os.path.join(directory, name)
                            _dbg('Best openjpeg version %s so far in %s',
                                 (best_version, best_path))

            if best_version and _find_library_file(self, 'openjp2'):
                # Add the directory to the include path so we can include
                # <openjpeg.h> rather than having to cope with the versioned
                # include path
                _add_directory(self.compiler.include_dirs, best_path, 0)
                feature.jpeg2000 = 'openjp2'
                feature.openjpeg_version = '.'.join([str(x) for x in
                                                     best_version])

        if feature.want('imagequant'):
            _dbg('Looking for imagequant')
            if _find_include_file(self, 'libimagequant.h'):
                if _find_library_file(self, "imagequant"):
                    feature.imagequant = "imagequant"
                elif _find_library_file(self, "libimagequant"):
                    feature.imagequant = "libimagequant"

        if feature.want('tiff'):
            _dbg('Looking for tiff')
            if _find_include_file(self, 'tiff.h'):
                if _find_library_file(self, "tiff"):
                    feature.tiff = "tiff"
                if sys.platform == "win32" and _find_library_file(self, "libtiff"):
                    feature.tiff = "libtiff"
                if (sys.platform == "darwin" and
                        _find_library_file(self, "libtiff")):
                    feature.tiff = "libtiff"

        if feature.want('freetype'):
            _dbg('Looking for freetype')
            if _find_library_file(self, "freetype"):
                # look for freetype2 include files
                freetype_version = 0
                for subdir in self.compiler.include_dirs:
                    _dbg('Checking for include file %s in %s', ("ft2build.h", subdir))
                    if os.path.isfile(os.path.join(subdir, "ft2build.h")):
                        _dbg('Found %s in %s', ("ft2build.h", subdir))
                        freetype_version = 21
                        subdir = os.path.join(subdir, "freetype2")
                        break
                    subdir = os.path.join(subdir, "freetype2")
                    _dbg('Checking for include file %s in %s', ("ft2build.h", subdir))
                    if os.path.isfile(os.path.join(subdir, "ft2build.h")):
                        _dbg('Found %s in %s', ("ft2build.h", subdir))
                        freetype_version = 21
                        break
                if freetype_version:
                    feature.freetype = "freetype"
                    feature.freetype_version = freetype_version
                    if subdir:
                        _add_directory(self.compiler.include_dirs, subdir, 0)

        if feature.want('lcms'):
            _dbg('Looking for lcms')
            if _find_include_file(self, "lcms2.h"):
                if _find_library_file(self, "lcms2"):
                    feature.lcms = "lcms2"
                elif _find_library_file(self, "lcms2_static"):
                    # alternate Windows name.
                    feature.lcms = "lcms2_static"

        if feature.want('webp'):
            _dbg('Looking for webp')
            if (_find_include_file(self, "webp/encode.h") and
                    _find_include_file(self, "webp/decode.h")):
                # In Google's precompiled zip it is call "libwebp":
                if _find_library_file(self, "webp"):
                    feature.webp = "webp"
                elif _find_library_file(self, "libwebp"):
                    feature.webp = "libwebp"

        if feature.want('webpmux'):
            _dbg('Looking for webpmux')
            if (_find_include_file(self, "webp/mux.h") and
                    _find_include_file(self, "webp/demux.h")):
                if (_find_library_file(self, "webpmux") and
                        _find_library_file(self, "webpdemux")):
                    feature.webpmux = "webpmux"
                if (_find_library_file(self, "libwebpmux") and
                        _find_library_file(self, "libwebpdemux")):
                    feature.webpmux = "libwebpmux"

        for f in feature:
            if not getattr(feature, f) and feature.require(f):
                if f in ('jpeg', 'zlib'):
                    raise ValueError(
                        '%s is required unless explicitly disabled'
                        ' using --disable-%s, aborting' % (f, f))
                raise ValueError(
                    '--enable-%s requested but %s not found, aborting.' %
                    (f, f))

        #
        # core library

        files = ["_imaging.c"]
        for src_file in _IMAGING:
            files.append(src_file + ".c")
        for src_file in _LIB_IMAGING:
            files.append(os.path.join("libImaging", src_file + ".c"))

        libs = []
        defs = []
        if feature.jpeg:
            libs.append(feature.jpeg)
            defs.append(("HAVE_LIBJPEG", None))
        if feature.jpeg2000:
            libs.append(feature.jpeg2000)
            defs.append(("HAVE_OPENJPEG", None))
            if sys.platform == "win32":
                defs.append(("OPJ_STATIC", None))
        if feature.zlib:
            libs.append(feature.zlib)
            defs.append(("HAVE_LIBZ", None))
        if feature.imagequant:
            libs.append(feature.imagequant)
            defs.append(("HAVE_LIBIMAGEQUANT", None))
        if feature.tiff:
            libs.append(feature.tiff)
            defs.append(("HAVE_LIBTIFF", None))
        if sys.platform == "win32":
            libs.extend(["kernel32", "user32", "gdi32"])
        if struct.unpack("h", "\0\1".encode('ascii'))[0] == 1:
            defs.append(("WORDS_BIGENDIAN", None))

        exts = [(Extension("PIL._imaging",
                           files,
                           libraries=libs,
                           define_macros=defs,
                           extra_compile_args=['-msse4']))]

        #
        # additional libraries

        if feature.freetype:
            exts.append(Extension("PIL._imagingft",
                                  ["_imagingft.c"],
                                  libraries=["freetype"]))

        if feature.lcms:
            extra = []
            if sys.platform == "win32":
                extra.extend(["user32", "gdi32"])
            exts.append(Extension("PIL._imagingcms",
                                  ["_imagingcms.c"],
                                  libraries=[feature.lcms] + extra))

        if feature.webp:
            libs = [feature.webp]
            defs = []

            if feature.webpmux:
                defs.append(("HAVE_WEBPMUX", None))
                libs.append(feature.webpmux)
                libs.append(feature.webpmux.replace('pmux', 'pdemux'))

            exts.append(Extension("PIL._webp",
                                  ["_webp.c"],
                                  libraries=libs,
                                  define_macros=defs))

        tk_libs = ['psapi'] if sys.platform == 'win32' else []
        exts.append(Extension("PIL._imagingtk",
                              ["_imagingtk.c", "Tk/tkImaging.c"],
                              include_dirs=['Tk'],
                              libraries=tk_libs))

        exts.append(Extension("PIL._imagingmath", ["_imagingmath.c"]))
        exts.append(Extension("PIL._imagingmorph", ["_imagingmorph.c"]))

        self.extensions[:] = exts

        build_ext.build_extensions(self)

        #
        # sanity and security checks

        unsafe_zlib = None

        if feature.zlib:
            unsafe_zlib = self.check_zlib_version(self.compiler.include_dirs)

        self.summary_report(feature, unsafe_zlib)

    def summary_report(self, feature, unsafe_zlib):

        print("-" * 68)
        print("PIL SETUP SUMMARY")
        print("-" * 68)
        print("version      Pillow %s" % PILLOW_VERSION)
        v = sys.version.split("[")
        print("platform     %s %s" % (sys.platform, v[0].strip()))
        for v in v[1:]:
            print("             [%s" % v.strip())
        print("-" * 68)

        options = [
            (feature.jpeg, "JPEG"),
            (feature.jpeg2000, "OPENJPEG (JPEG2000)",
             feature.openjpeg_version),
            (feature.zlib, "ZLIB (PNG/ZIP)"),
            (feature.imagequant, "LIBIMAGEQUANT"),
            (feature.tiff, "LIBTIFF"),
            (feature.freetype, "FREETYPE2"),
            (feature.lcms, "LITTLECMS2"),
            (feature.webp, "WEBP"),
            (feature.webpmux, "WEBPMUX"),
        ]

        all = 1
        for option in options:
            if option[0]:
                version = ''
                if len(option) >= 3 and option[2]:
                    version = ' (%s)' % option[2]
                print("--- %s support available%s" % (option[1], version))
            else:
                print("*** %s support not available" % option[1])
                all = 0

        if feature.zlib and unsafe_zlib:
            print("")
            print("*** Warning: zlib", unsafe_zlib)
            print("may contain a security vulnerability.")
            print("*** Consider upgrading to zlib 1.2.3 or newer.")
            print("*** See: http://www.kb.cert.org/vuls/id/238678")
            print(" http://www.kb.cert.org/vuls/id/680620")
            print(" http://www.gzip.org/zlib/advisory-2002-03-11.txt")
            print("")

        print("-" * 68)

        if not all:
            print("To add a missing option, make sure you have the required")
            print("library and headers.")
            print("See https://pillow.readthedocs.io/en/latest/installation.html#building-from-source")
            print("")

        print("To check the build, run the selftest.py script.")
        print("")

    def check_zlib_version(self, include_dirs):
        # look for unsafe versions of zlib
        for subdir in include_dirs:
            zlibfile = os.path.join(subdir, "zlib.h")
            if os.path.isfile(zlibfile):
                break
        else:
            return
        for line in open(zlibfile).readlines():
            m = re.match('#define\s+ZLIB_VERSION\s+"([^"]*)"', line)
            if not m:
                continue
            if m.group(1) < "1.2.3":
                return m.group(1)

    # https://hg.python.org/users/barry/rev/7e8deab93d5a
    def add_multiarch_paths(self):
        # Debian/Ubuntu multiarch support.
        # https://wiki.ubuntu.com/MultiarchSpec
        # self.build_temp
        tmpfile = os.path.join(self.build_temp, 'multiarch')
        if not os.path.exists(self.build_temp):
            os.makedirs(self.build_temp)
        with open(tmpfile, 'wb') as fp:
            try:
                ret = subprocess.call(['dpkg-architecture',
                                       '-qDEB_HOST_MULTIARCH'], stdout=fp)
            except:
                return
        try:
            if ret >> 8 == 0:
                fp = open(tmpfile, 'r')
                multiarch_path_component = fp.readline().strip()
                fp.close()
                _add_directory(self.compiler.library_dirs,
                               '/usr/lib/' + multiarch_path_component)
                _add_directory(self.compiler.include_dirs,
                               '/usr/include/' + multiarch_path_component)
        finally:
            os.unlink(tmpfile)


def debug_build():
    return hasattr(sys, 'gettotalrefcount')


setup(name=NAME,
      version=PILLOW_VERSION,
      description='Python Imaging Library (Fork)',
      long_description=_read('README.md').decode('utf-8'),
      author='Alex Clark (Fork Author)',
      author_email='aclark@aclark.net',
      url='http://python-pillow.org',
      classifiers=[
          "Development Status :: 6 - Mature",
          "Topic :: Multimedia :: Graphics",
          "Topic :: Multimedia :: Graphics :: Capture :: Digital Camera",
          "Topic :: Multimedia :: Graphics :: Capture :: Screen Capture",
          "Topic :: Multimedia :: Graphics :: Graphics Conversion",
          "Topic :: Multimedia :: Graphics :: Viewers",
          "Programming Language :: Python :: 2",
          "Programming Language :: Python :: 2.6",
          "Programming Language :: Python :: 2.7",
          "Programming Language :: Python :: 3",
          "Programming Language :: Python :: 3.2",
          "Programming Language :: Python :: 3.3",
          "Programming Language :: Python :: 3.4",
          "Programming Language :: Python :: 3.5",
          'Programming Language :: Python :: Implementation :: CPython',
          'Programming Language :: Python :: Implementation :: PyPy',
      ],
      cmdclass={"build_ext": pil_build_ext},
      ext_modules=[Extension("PIL._imaging", ["_imaging.c"])],
      include_package_data=True,
      packages=find_packages(),
      scripts=glob.glob("Scripts/*.py"),
      test_suite='nose.collector',
      keywords=["Imaging", ],
      license='Standard PIL License',
      zip_safe=not debug_build(), )
# End of file<|MERGE_RESOLUTION|>--- conflicted
+++ resolved
@@ -109,13 +109,8 @@
     # pypy emits an oserror
     _tkinter = None
 
-<<<<<<< HEAD
 NAME = 'Pillow-SIMD'
-PILLOW_VERSION = '3.3.2.post0'
-=======
-NAME = 'Pillow'
-PILLOW_VERSION = '3.3.3'
->>>>>>> b28c1768
+PILLOW_VERSION = '3.3.3.post0'
 JPEG_ROOT = None
 JPEG2K_ROOT = None
 ZLIB_ROOT = None
