/*
 * The Python Imaging Library
 * $Id$
 *
 * apply convolution kernel to image
 *
 * history:
 * 1995-11-26 fl   Created, supports 3x3 kernels
 * 1995-11-27 fl   Added 5x5 kernels, copy border
 * 1999-07-26 fl   Eliminated a few compiler warnings
 * 2002-06-09 fl   Moved kernel definitions to Python
 * 2002-06-11 fl   Support floating point kernels
 * 2003-09-15 fl   Added ImagingExpand helper
 *
 * Copyright (c) Secret Labs AB 1997-2002.  All rights reserved.
 * Copyright (c) Fredrik Lundh 1995.
 *
 * See the README file for information on usage and redistribution.
 */

/*
 * FIXME: Support RGB and RGBA/CMYK modes as well
 * FIXME: Expand image border (current version leaves border as is)
 * FIXME: Implement image processing gradient filters
 */

#include "Imaging.h"


static inline UINT8 clip8(float in)
{
    if (in <= 0.0)
        return 0;
    if (in >= 255.0)
        return 255;
    return (UINT8) in;
}

Imaging
ImagingExpand(Imaging imIn, int xmargin, int ymargin, int mode)
{
    Imaging imOut;
    int x, y;
    ImagingSectionCookie cookie;

    if (xmargin < 0 && ymargin < 0)
        return (Imaging) ImagingError_ValueError("bad kernel size");

    imOut = ImagingNew(
        imIn->mode, imIn->xsize+2*xmargin, imIn->ysize+2*ymargin
        );
    if (!imOut)
        return NULL;

#define EXPAND_LINE(type, image, yin, yout) {\
    for (x = 0; x < xmargin; x++)\
        imOut->image[yout][x] = imIn->image[yin][0];\
    for (x = 0; x < imIn->xsize; x++)\
        imOut->image[yout][x+xmargin] = imIn->image[yin][x];\
    for (x = 0; x < xmargin; x++)\
        imOut->image[yout][xmargin+imIn->xsize+x] =\
            imIn->image[yin][imIn->xsize-1];\
    }

#define EXPAND(type, image) {\
    for (y = 0; y < ymargin; y++)\
        EXPAND_LINE(type, image, 0, y);\
    for (y = 0; y < imIn->ysize; y++)\
        EXPAND_LINE(type, image, y, y+ymargin);\
    for (y = 0; y < ymargin; y++)\
        EXPAND_LINE(type, image, imIn->ysize-1, ymargin+imIn->ysize+y);\
    }

    ImagingSectionEnter(&cookie);
    if (imIn->image8) {
        EXPAND(UINT8, image8);
    } else {
        EXPAND(INT32, image32);
    }
    ImagingSectionLeave(&cookie);

    ImagingCopyInfo(imOut, imIn);

    return imOut;
}


void
ImagingFilter3x3(Imaging imOut, Imaging im, const float* kernel,
                 float offset)
{
#define KERNEL3x3(in_1, in, in1, kernel, d) ( \
    (UINT8) in1[x-d]  * kernel[0] + \
    (UINT8) in1[x]    * kernel[1] + \
    (UINT8) in1[x+d]  * kernel[2] + \
    (UINT8) in0[x-d]  * kernel[3] + \
    (UINT8) in0[x]    * kernel[4] + \
    (UINT8) in0[x+d]  * kernel[5] + \
    (UINT8) in_1[x-d] * kernel[6] + \
    (UINT8) in_1[x]   * kernel[7] + \
    (UINT8) in_1[x+d] * kernel[8])

    int x, y;

    memcpy(imOut->image[0], im->image[0], im->linesize);
    for (y = 1; y < im->ysize-1; y++) {
        UINT8* in_1 = (UINT8*) im->image[y-1];
        UINT8* in0 = (UINT8*) im->image[y];
        UINT8* in1 = (UINT8*) im->image[y+1];
        UINT8* out = (UINT8*) imOut->image[y];

        out[0] = in0[0];
        for (x = 1; x < im->xsize-1; x++) {
            float sum = KERNEL3x3(in_1, in, in1, kernel, 1) + offset;
            out[x] = clip8(sum);
         }
        out[x] = in0[x];
    }
    memcpy(imOut->image[y], im->image[y], im->linesize);
}

Imaging
ImagingFilter(Imaging im, int xsize, int ysize, const FLOAT32* kernel,
              FLOAT32 offset)
{
    Imaging imOut;
    int x, y;
<<<<<<< HEAD
=======
    FLOAT32 sum;
    ImagingSectionCookie cookie;
>>>>>>> bbe07d4f

    if (!im || strcmp(im->mode, "L") != 0)
        return (Imaging) ImagingError_ModeError();

    if (im->xsize < xsize || im->ysize < ysize)
        return ImagingCopy(im);

    if ((xsize != 3 && xsize != 5) || xsize != ysize)
        return (Imaging) ImagingError_ValueError("bad kernel size");

    imOut = ImagingNew(im->mode, im->xsize, im->ysize);
    if (!imOut)
        return NULL;

    // Add one time for rounding
    offset += 0.5;

#define KERNEL5x5(image, kernel, d) ( \
    (int) image[y+2][x-d-d] * kernel[0] + \
    (int) image[y+2][x-d]   * kernel[1] + \
    (int) image[y+2][x]     * kernel[2] + \
    (int) image[y+2][x+d]   * kernel[3] + \
    (int) image[y+2][x+d+d] * kernel[4] + \
    (int) image[y+1][x-d-d] * kernel[5] + \
    (int) image[y+1][x-d]   * kernel[6] + \
    (int) image[y+1][x]     * kernel[7] + \
    (int) image[y+1][x+d]   * kernel[8] + \
    (int) image[y+1][x+d+d] * kernel[9] + \
    (int) image[y][x-d-d]   * kernel[10] + \
    (int) image[y][x-d]     * kernel[11] + \
    (int) image[y][x]       * kernel[12] + \
    (int) image[y][x+d]     * kernel[13] + \
    (int) image[y][x+d+d]   * kernel[14] + \
    (int) image[y-1][x-d-d] * kernel[15] + \
    (int) image[y-1][x-d]   * kernel[16] + \
    (int) image[y-1][x]     * kernel[17] + \
    (int) image[y-1][x+d]   * kernel[18] + \
    (int) image[y-1][x+d+d] * kernel[19] + \
    (int) image[y-2][x-d-d] * kernel[20] + \
    (int) image[y-2][x-d]   * kernel[21] + \
    (int) image[y-2][x]     * kernel[22] + \
    (int) image[y-2][x+d]   * kernel[23] + \
    (int) image[y-2][x+d+d] * kernel[24])

    ImagingSectionEnter(&cookie);
    if (xsize == 3) {
        /* 3x3 kernel. */
        ImagingFilter3x3(imOut, im, kernel, offset);
    } else {
        /* 5x5 kernel. */
        memcpy(imOut->image[0], im->image[0], im->linesize);
        memcpy(imOut->image[1], im->image[1], im->linesize);
        for (y = 2; y < im->ysize-2; y++) {
            for (x = 0; x < 2; x++)
                imOut->image8[y][x] = im->image8[y][x];
            for (; x < im->xsize-2; x++) {
                float sum = KERNEL5x5(im->image8, kernel, 1) + offset;
                imOut->image8[y][x] = clip8(sum);
            }
            for (; x < im->xsize; x++)
                imOut->image8[y][x] = im->image8[y][x];
        }
        memcpy(imOut->image[y], im->image[y], im->linesize);
        memcpy(imOut->image[y+1], im->image[y+1], im->linesize);
    }
    ImagingSectionLeave(&cookie);
    return imOut;
}
<|MERGE_RESOLUTION|>--- conflicted
+++ resolved
@@ -125,11 +125,7 @@
 {
     Imaging imOut;
     int x, y;
-<<<<<<< HEAD
-=======
-    FLOAT32 sum;
     ImagingSectionCookie cookie;
->>>>>>> bbe07d4f
 
     if (!im || strcmp(im->mode, "L") != 0)
         return (Imaging) ImagingError_ModeError();
