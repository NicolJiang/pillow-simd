/*
 * The Python Imaging Library
 * $Id$
 *
 * pilopen antialiasing support
 *
 * history:
 * 2002-03-09 fl  Created (for PIL 1.1.3)
 * 2002-03-10 fl  Added support for mode "F"
 *
 * Copyright (c) 1997-2002 by Secret Labs AB
 *
 * See the README file for information on usage and redistribution.
 */

#include "Imaging.h"

#include <math.h>

/* resampling filters (from antialias.py) */

struct filter {
    float (*filter)(float x);
    float support;
};

static inline float sinc_filter(float x)
{
    if (x == 0.0)
        return 1.0;
    x = x * M_PI;
    return sin(x) / x;
}

static inline float antialias_filter(float x)
{
    /* lanczos (truncated sinc) */
    if (-3.0 <= x && x < 3.0)
        return sinc_filter(x) * sinc_filter(x/3);
    return 0.0;
}

static struct filter ANTIALIAS = { antialias_filter, 3.0 };

static inline float nearest_filter(float x)
{
    if (-0.5 <= x && x < 0.5)
        return 1.0;
    return 0.0;
}

static struct filter NEAREST = { nearest_filter, 0.5 };

static inline float bilinear_filter(float x)
{
    if (x < 0.0)
        x = -x;
    if (x < 1.0)
        return 1.0-x;
    return 0.0;
}

static struct filter BILINEAR = { bilinear_filter, 1.0 };

static inline float bicubic_filter(float x)
{
    /* FIXME: double-check this algorithm */
    /* FIXME: for best results, "a" should be -0.5 to -1.0, but we'll
       set it to zero for now, to match the 1.1 magnifying filter */
#define a 0.0
    if (x < 0.0)
        x = -x;
    if (x < 1.0)
        return (((a + 2.0) * x) - (a + 3.0)) * x*x + 1;
    if (x < 2.0)
        return (((a * x) - 5*a) * x + 8) * x - 4*a;
    return 0.0;
#undef a
}

static struct filter BICUBIC = { bicubic_filter, 2.0 };


/* 8 bits for result. Filter can have negative areas.
   In one cases the sum of the coefficients will be negative,
   in the other it will be more than 1.0. That is why we need
   two extra bits for overflow and int type. */
#define PRECISION_BITS (32 - 8 - 2)

static inline UINT8 clip8(int in)
{
    if (in >= (1 << PRECISION_BITS << 8))
       return 255;
    if (in <= 0)
        return 0;
<<<<<<< HEAD
    return (UINT8) out;
=======
    return (UINT8) (in >> PRECISION_BITS);
>>>>>>> 210e8316
}


Imaging
ImagingStretch(Imaging imOut, Imaging imIn, int filter)
{
    /* FIXME: this is a quick and straightforward translation from a
       python prototype.  might need some further C-ification... */

    ImagingSectionCookie cookie;
    struct filter *filterp;
    float support, scale, filterscale;
    float center, ww;
    float ss;
    int ss0, ss1, ss2;
    int ymin, ymax, xmin, xmax;
    int kmax, xx, yy, x, y;
    int *intk, *intkk;
    float *k, *kk;
    int *xbounds;

    /* check modes */
    if (!imOut || !imIn || strcmp(imIn->mode, imOut->mode) != 0)
        return (Imaging) ImagingError_ModeError();

    /* check filter */
    switch (filter) {
    case IMAGING_TRANSFORM_NEAREST:
        filterp = &NEAREST;
        break;
    case IMAGING_TRANSFORM_ANTIALIAS:
        filterp = &ANTIALIAS;
        break;
    case IMAGING_TRANSFORM_BILINEAR:
        filterp = &BILINEAR;
        break;
    case IMAGING_TRANSFORM_BICUBIC:
        filterp = &BICUBIC;
        break;
    default:
        return (Imaging) ImagingError_ValueError(
            "unsupported resampling filter"
            );
    }

    if (imIn->ysize == imOut->ysize) {
        /* prepare for horizontal stretch */
        filterscale = scale = (float) imIn->xsize / imOut->xsize;
    } else if (imIn->xsize == imOut->xsize) {
        /* prepare for vertical stretch */
        filterscale = scale = (float) imIn->ysize / imOut->ysize;
    } else
        return (Imaging) ImagingError_Mismatch();

    /* determine support size (length of resampling filter) */
    support = filterp->support;

    if (filterscale < 1.0) {
        filterscale = 1.0;
    }

    support = support * filterscale;
    kmax = (int) ceil(support) * 2 + 1;

    ImagingSectionEnter(&cookie);
    if (imIn->xsize == imOut->xsize) {
        /* vertical stretch */

        /* coefficient buffer (with rounding safety margin) */
        k = malloc(kmax * sizeof(float));
        if (!k)
            return (Imaging) ImagingError_MemoryError();
        intk = malloc(kmax * sizeof(int));
        if (!intk) {
            free(k);
            return (Imaging) ImagingError_MemoryError();
        }

        for (yy = 0; yy < imOut->ysize; yy++) {
            center = (yy + 0.5) * scale;
            ww = 0.0;
            ss = 1.0 / filterscale;
            /* calculate filter weights */
            ymin = (int) floor(center - support);
            if (ymin < 0)
                ymin = 0;
            ymax = (int) ceil(center + support);
            if (ymax > imIn->ysize)
                ymax = imIn->ysize;
            for (y = ymin; y < ymax; y++) {
                float w = filterp->filter((y - center + 0.5) * ss) * ss;
                k[y - ymin] = w;
                ww = ww + w;
            }
            for (y = 0; y < ymax - ymin; y++) {
                k[y] /= ww;
<<<<<<< HEAD
=======
                intk[y] = (int) (k[y] * (1 << PRECISION_BITS));
>>>>>>> 210e8316
            }

            switch(imIn->type) {
            case IMAGING_TYPE_UINT8:
                if (imIn->bands == 4) {
                    // Тело для 4-х каналов
                } else if (imIn->bands == 3) {
                    for (xx = 0; xx < imOut->xsize; xx++) {
                        ss0 = ss1 = ss2 = 1 << (PRECISION_BITS -1);
                        for (y = ymin; y < ymax; y++) {
<<<<<<< HEAD
                            ss0 = ss0 + ((UINT8) imIn->image[y][xx*4+0]) * k[y-ymin];
                            ss1 = ss1 + ((UINT8) imIn->image[y][xx*4+1]) * k[y-ymin];
                            ss2 = ss2 + ((UINT8) imIn->image[y][xx*4+2]) * k[y-ymin];
=======
                            ss0 = ss0 + ((UINT8) imIn->image[y][xx*4+0]) * intk[y-ymin];
                            ss1 = ss1 + ((UINT8) imIn->image[y][xx*4+1]) * intk[y-ymin];
                            ss2 = ss2 + ((UINT8) imIn->image[y][xx*4+2]) * intk[y-ymin];
>>>>>>> 210e8316
                        }
                        imOut->image[yy][xx*4+0] = clip8(ss0);
                        imOut->image[yy][xx*4+1] = clip8(ss1);
                        imOut->image[yy][xx*4+2] = clip8(ss2);
                    }
                }
                break;
            }
        }
        free(k);
        free(intk);
    } else {
        kk = malloc(imOut->xsize * kmax * sizeof(float));
        if (!kk)
            return (Imaging) ImagingError_MemoryError();
        intkk = malloc(imOut->xsize * kmax * sizeof(int));
        if (!intkk) {
            free(kk);
            return (Imaging) ImagingError_MemoryError();
        }
        xbounds = malloc(imOut->xsize * 2 * sizeof(int));
        if ( ! xbounds) {
            free(kk);
            free(intkk);
            return 0;
        }

        /* horizontal stretch */
        for (xx = 0; xx < imOut->xsize; xx++) {
            center = (xx + 0.5) * scale;
            ww = 0.0;
            ss = 1.0 / filterscale;
            xmin = (int) floor(center - support);
            if (xmin < 0)
                xmin = 0;
            xmax = (int) ceil(center + support);
            if (xmax > imIn->xsize)
                xmax = imIn->xsize;
            k = &kk[xx * kmax];
            intk = &intkk[xx * kmax];
            for (x = xmin; x < xmax; x++) {
                float w = filterp->filter((x - center + 0.5) * ss) * ss;
                k[x - xmin] = w;
                ww = ww + w;
            }
            for (x = 0; x < xmax - xmin; x++) {
                k[x] /= ww;
<<<<<<< HEAD
=======
                intk[x] = (int) (k[x] * (1 << PRECISION_BITS));
>>>>>>> 210e8316
            }
            xbounds[xx * 2 + 0] = xmin;
            xbounds[xx * 2 + 1] = xmax;
        }
        for (yy = 0; yy < imOut->ysize; yy++) {
                switch(imIn->type) {
                case IMAGING_TYPE_UINT8:
                    if (imIn->bands == 4) {
                        // Тело для 4-х каналов
                    } else if (imIn->bands == 3) {
                        for (xx = 0; xx < imOut->xsize; xx++) {
                            intk = &intkk[xx * kmax];
                            xmin = xbounds[xx * 2 + 0];
                            xmax = xbounds[xx * 2 + 1];
                            ss0 = ss1 = ss2 = 1 << (PRECISION_BITS -1);
                            for (x = xmin; x < xmax; x++){
<<<<<<< HEAD
                                ss0 = ss0 + ((UINT8) imIn->image[yy][x*4+0]) * k[x - xmin];
                                ss1 = ss1 + ((UINT8) imIn->image[yy][x*4+1]) * k[x - xmin];
                                ss2 = ss2 + ((UINT8) imIn->image[yy][x*4+2]) * k[x - xmin];
=======
                                ss0 = ss0 + ((UINT8) imIn->image[yy][x*4+0]) * intk[x - xmin];
                                ss1 = ss1 + ((UINT8) imIn->image[yy][x*4+1]) * intk[x - xmin];
                                ss2 = ss2 + ((UINT8) imIn->image[yy][x*4+2]) * intk[x - xmin];
>>>>>>> 210e8316
                            }
                            imOut->image[yy][xx*4+0] = clip8(ss0);
                            imOut->image[yy][xx*4+1] = clip8(ss1);
                            imOut->image[yy][xx*4+2] = clip8(ss2);
                        }
                    } else {
                        // Тело для двух и одного канала
                    }
                    break;
                }
        }
        free(kk);
        free(intkk);
        free(xbounds);
    }
    ImagingSectionLeave(&cookie);

    return imOut;
}<|MERGE_RESOLUTION|>--- conflicted
+++ resolved
@@ -93,11 +93,7 @@
        return 255;
     if (in <= 0)
         return 0;
-<<<<<<< HEAD
-    return (UINT8) out;
-=======
     return (UINT8) (in >> PRECISION_BITS);
->>>>>>> 210e8316
 }
 
 
@@ -194,10 +190,7 @@
             }
             for (y = 0; y < ymax - ymin; y++) {
                 k[y] /= ww;
-<<<<<<< HEAD
-=======
                 intk[y] = (int) (k[y] * (1 << PRECISION_BITS));
->>>>>>> 210e8316
             }
 
             switch(imIn->type) {
@@ -208,15 +201,9 @@
                     for (xx = 0; xx < imOut->xsize; xx++) {
                         ss0 = ss1 = ss2 = 1 << (PRECISION_BITS -1);
                         for (y = ymin; y < ymax; y++) {
-<<<<<<< HEAD
-                            ss0 = ss0 + ((UINT8) imIn->image[y][xx*4+0]) * k[y-ymin];
-                            ss1 = ss1 + ((UINT8) imIn->image[y][xx*4+1]) * k[y-ymin];
-                            ss2 = ss2 + ((UINT8) imIn->image[y][xx*4+2]) * k[y-ymin];
-=======
                             ss0 = ss0 + ((UINT8) imIn->image[y][xx*4+0]) * intk[y-ymin];
                             ss1 = ss1 + ((UINT8) imIn->image[y][xx*4+1]) * intk[y-ymin];
                             ss2 = ss2 + ((UINT8) imIn->image[y][xx*4+2]) * intk[y-ymin];
->>>>>>> 210e8316
                         }
                         imOut->image[yy][xx*4+0] = clip8(ss0);
                         imOut->image[yy][xx*4+1] = clip8(ss1);
@@ -264,10 +251,7 @@
             }
             for (x = 0; x < xmax - xmin; x++) {
                 k[x] /= ww;
-<<<<<<< HEAD
-=======
                 intk[x] = (int) (k[x] * (1 << PRECISION_BITS));
->>>>>>> 210e8316
             }
             xbounds[xx * 2 + 0] = xmin;
             xbounds[xx * 2 + 1] = xmax;
@@ -284,15 +268,9 @@
                             xmax = xbounds[xx * 2 + 1];
                             ss0 = ss1 = ss2 = 1 << (PRECISION_BITS -1);
                             for (x = xmin; x < xmax; x++){
-<<<<<<< HEAD
-                                ss0 = ss0 + ((UINT8) imIn->image[yy][x*4+0]) * k[x - xmin];
-                                ss1 = ss1 + ((UINT8) imIn->image[yy][x*4+1]) * k[x - xmin];
-                                ss2 = ss2 + ((UINT8) imIn->image[yy][x*4+2]) * k[x - xmin];
-=======
                                 ss0 = ss0 + ((UINT8) imIn->image[yy][x*4+0]) * intk[x - xmin];
                                 ss1 = ss1 + ((UINT8) imIn->image[yy][x*4+1]) * intk[x - xmin];
                                 ss2 = ss2 + ((UINT8) imIn->image[yy][x*4+2]) * intk[x - xmin];
->>>>>>> 210e8316
                             }
                             imOut->image[yy][xx*4+0] = clip8(ss0);
                             imOut->image[yy][xx*4+1] = clip8(ss1);
