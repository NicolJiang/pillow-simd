--- conflicted
+++ resolved
@@ -71,11 +71,7 @@
  * See the README file for information on usage and redistribution.
  */
 
-<<<<<<< HEAD
-#define PILLOW_VERSION "3.3.0.post2"
-=======
-#define PILLOW_VERSION "3.3.2"
->>>>>>> 98101c04
+#define PILLOW_VERSION "3.3.2.post0"
 
 #include "Python.h"
 
