--- conflicted
+++ resolved
@@ -71,11 +71,7 @@
  * See the README file for information on usage and redistribution.
  */
 
-<<<<<<< HEAD
-#define PILLOW_VERSION "3.3.2.post0"
-=======
-#define PILLOW_VERSION "3.3.3"
->>>>>>> b28c1768
+#define PILLOW_VERSION "3.3.3.post0"
 
 #include "Python.h"
 
