from helper import unittest, PillowTestCase

from PIL import Image
from PIL import ImageDraw
from io import BytesIO
import os

FONT_PATH = "Tests/fonts/FreeMono.ttf"
FONT_SIZE = 20


try:
    from PIL import ImageFont
    ImageFont.core.getfont  # check if freetype is available

    class TestImageFont(PillowTestCase):

        def test_sanity(self):
            self.assertRegexpMatches(
                ImageFont.core.freetype2_version, "\d+\.\d+\.\d+$")

        def test_font_with_name(self):
            ImageFont.truetype(FONT_PATH, FONT_SIZE)
            self._render(FONT_PATH)
            self._clean()

        def _font_as_bytes(self):
            with open(FONT_PATH, 'rb') as f:
                font_bytes = BytesIO(f.read())
            return font_bytes

        def test_font_with_filelike(self):
            ImageFont.truetype(self._font_as_bytes(), FONT_SIZE)
            self._render(self._font_as_bytes())
            # Usage note:  making two fonts from the same buffer fails.
            # shared_bytes = self._font_as_bytes()
            # self._render(shared_bytes)
            # self.assertRaises(Exception, lambda: _render(shared_bytes))
            self._clean()

        def test_font_with_open_file(self):
            with open(FONT_PATH, 'rb') as f:
                self._render(f)
            self._clean()

        def test_font_old_parameters(self):
            self.assert_warning(
                DeprecationWarning,
                lambda: ImageFont.truetype(filename=FONT_PATH, size=FONT_SIZE))

        def _render(self, font):
            txt = "Hello World!"
            ttf = ImageFont.truetype(font, FONT_SIZE)
            w, h = ttf.getsize(txt)
            img = Image.new("RGB", (256, 64), "white")
            d = ImageDraw.Draw(img)
            d.text((10, 10), txt, font=ttf, fill='black')

            img.save('font.png')
            return img

        def _clean(self):
            os.unlink('font.png')

        def test_render_equal(self):
            img_path = self._render(FONT_PATH)
            with open(FONT_PATH, 'rb') as f:
                font_filelike = BytesIO(f.read())
            img_filelike = self._render(font_filelike)

            self.assert_image_equal(img_path, img_filelike)
            self._clean()

        def test_textsize_equal(self):
            im = Image.new(mode='RGB', size=(300, 100))
            draw = ImageDraw.Draw(im)
            ttf = ImageFont.truetype(font_path, font_size)

            txt = "Hello World!"
            size = draw.textsize(txt, ttf)
            draw.text((10, 10), txt, font=ttf)
            draw.rectangle((10, 10, 10 + size[0], 10 + size[1]))

            target = 'Tests/images/rectangle_surrounding_text.png'
            target_img = Image.open(target)
            self.assert_image_equal(im, target_img)

        def test_render_multiline(self):
            im = Image.new(mode='RGB', size=(300, 100))
            draw = ImageDraw.Draw(im)
<<<<<<< HEAD
            ttf = ImageFont.truetype(FONT_PATH, FONT_SIZE)
            line_spacing = draw.textsize('A', font=ttf)[1] + 8
=======
            ttf = ImageFont.truetype(font_path, font_size)
            line_spacing = draw.textsize('A', font=ttf)[1] + 4
>>>>>>> 65357e17
            lines = ['hey you', 'you are awesome', 'this looks awkward']
            y = 0
            for line in lines:
                draw.text((0, y), line, font=ttf)
                y += line_spacing

            target = 'Tests/images/multiline_text.png'
            target_img = Image.open(target)

            # some versions of freetype have different horizontal spacing.
            # setting a tight epsilon, I'm showing the original test failure
            # at epsilon = ~38.
            self.assert_image_similar(im, target_img, .5)

        def test_rotated_transposed_font(self):
            img_grey = Image.new("L", (100, 100))
            draw = ImageDraw.Draw(img_grey)
            word = "testing"
            font = ImageFont.truetype(FONT_PATH, FONT_SIZE)

            orientation = Image.ROTATE_90
            transposed_font = ImageFont.TransposedFont(
                font, orientation=orientation)

            # Original font
            draw.setfont(font)
            box_size_a = draw.textsize(word)

            # Rotated font
            draw.setfont(transposed_font)
            box_size_b = draw.textsize(word)

            # Check (w,h) of box a is (h,w) of box b
            self.assertEqual(box_size_a[0], box_size_b[1])
            self.assertEqual(box_size_a[1], box_size_b[0])

        def test_unrotated_transposed_font(self):
            img_grey = Image.new("L", (100, 100))
            draw = ImageDraw.Draw(img_grey)
            word = "testing"
            font = ImageFont.truetype(FONT_PATH, FONT_SIZE)

            orientation = None
            transposed_font = ImageFont.TransposedFont(
                font, orientation=orientation)

            # Original font
            draw.setfont(font)
            box_size_a = draw.textsize(word)

            # Rotated font
            draw.setfont(transposed_font)
            box_size_b = draw.textsize(word)

            # Check boxes a and b are same size
            self.assertEqual(box_size_a, box_size_b)

        def test_free_type_font_get_name(self):
            # Arrange
            font = ImageFont.truetype(FONT_PATH, FONT_SIZE)

            # Act
            name = font.getname()

            # Assert
            self.assertEqual(('FreeMono', 'Regular'), name)

        def test_free_type_font_get_metrics(self):
            # Arrange
            font = ImageFont.truetype(FONT_PATH, FONT_SIZE)

            # Act
            ascent, descent = font.getmetrics()

            # Assert
            self.assertIsInstance(ascent, int)
            self.assertIsInstance(descent, int)
            self.assertEqual((ascent, descent), (16, 4))  # too exact check?

        def test_load_path_not_found(self):
            # Arrange
            filename = "somefilenamethatdoesntexist.ttf"

            # Act/Assert
            self.assertRaises(IOError, lambda: ImageFont.load_path(filename))

        def test_default_font(self):
            # Arrange
            txt = 'This is a "better than nothing" default font.'
            im = Image.new(mode='RGB', size=(300, 100))
            draw = ImageDraw.Draw(im)

            target = 'Tests/images/default_font.png'
            target_img = Image.open(target)

            # Act
            default_font = ImageFont.load_default()
            draw.text((10, 10), txt, font=default_font)

            # Assert
            self.assert_image_equal(im, target_img)


except ImportError:
    class TestImageFont(PillowTestCase):
        def test_skip(self):
            self.skipTest("ImportError")


if __name__ == '__main__':
    unittest.main()

# End of file<|MERGE_RESOLUTION|>--- conflicted
+++ resolved
@@ -88,13 +88,8 @@
         def test_render_multiline(self):
             im = Image.new(mode='RGB', size=(300, 100))
             draw = ImageDraw.Draw(im)
-<<<<<<< HEAD
             ttf = ImageFont.truetype(FONT_PATH, FONT_SIZE)
-            line_spacing = draw.textsize('A', font=ttf)[1] + 8
-=======
-            ttf = ImageFont.truetype(font_path, font_size)
             line_spacing = draw.textsize('A', font=ttf)[1] + 4
->>>>>>> 65357e17
             lines = ['hey you', 'you are awesome', 'this looks awkward']
             y = 0
             for line in lines:
