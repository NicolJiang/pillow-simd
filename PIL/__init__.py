--- conflicted
+++ resolved
@@ -12,11 +12,7 @@
 # ;-)
 
 VERSION = '1.1.7'  # PIL version
-<<<<<<< HEAD
-PILLOW_VERSION = '3.3.2.post0'  # Pillow
-=======
-PILLOW_VERSION = '3.3.3'  # Pillow
->>>>>>> b28c1768
+PILLOW_VERSION = '3.3.3.post0'  # Pillow
 
 _plugins = ['BmpImagePlugin',
             'BufrStubImagePlugin',
