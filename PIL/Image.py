--- conflicted
+++ resolved
@@ -237,13 +237,8 @@
     "RGBA": ('|u1', 4),
     "CMYK": ('|u1', 4),
     "YCbCr": ('|u1', 3),
-<<<<<<< HEAD
     "LAB": ('|u1', 3),  # UNDONE - unsigned |u1i1i1
     # I;16 == I;16L, and I;32 == I;32L
-=======
-    "LAB": ('|u1', 3), # UNDONE - unsigned |u1i1i1
-	# I;16 == I;16L, and I;32 == I;32L
->>>>>>> d7c04950
     "I;16": ('<u2', None),
     "I;16B": ('>u2', None),
     "I;16L": ('<u2', None),
@@ -544,10 +539,6 @@
         # deferred error that will better explain that the core image
         # object is gone.
         self.im = deferred_error(ValueError("Operation on closed image"))
-<<<<<<< HEAD
-=======
-
->>>>>>> d7c04950
 
     def _copy(self):
         self.load()
@@ -827,13 +818,10 @@
                         # can't just retrieve the palette number, got to do it
                         # after quantization.
                         trns_im = trns_im.convert('RGB')
-<<<<<<< HEAD
-                    trns = trns_im.getpixel((0, 0))
-=======
                     trns = trns_im.getpixel((0,0))
+
             elif self.mode == 'P' and mode == 'RGBA':
                 delete_trns = True
->>>>>>> d7c04950
 
         if mode == "P" and palette == ADAPTIVE:
             im = self.im.quantize(colors)
@@ -1452,11 +1440,7 @@
             self.load()
 
         if self.pyaccess:
-<<<<<<< HEAD
             return self.pyaccess.putpixel(xy, value)
-=======
-            return self.pyaccess.putpixel(xy,value)
->>>>>>> d7c04950
         return self.im.putpixel(xy, value)
 
     def resize(self, size, resample=NEAREST):
